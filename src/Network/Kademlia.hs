--- conflicted
+++ resolved
@@ -112,7 +112,6 @@
 -}
 
 module Network.Kademlia
-<<<<<<< HEAD
        ( KademliaInstance
        , KademliaConfig(..)
        , create
@@ -124,32 +123,14 @@
        , I.lookupNode
        , I.joinNetwork
        , dumpPeers
+       , banNode
+       , isNodeBanned
+       , mkTimer
        , JoinResult(..)
        , Serialize(..)
        , Node(..)
        , Peer(..)
        ) where
-=======
-    ( KademliaInstance
-    , KademliaConfig(..)
-    , create
-    , createL
-    , defaultConfig
-    , close
-    , I.lookup
-    , I.store
-    , I.lookupNode
-    , I.joinNetwork
-    , dumpPeers
-    , banNode
-    , isNodeBanned
-    , mkTimer
-    , JoinResult(..)
-    , Serialize(..)
-    , Node(..)
-    , Peer(..)
-    ) where
->>>>>>> b81df958
 
 import           Network.Kademlia.Config
 import           Network.Kademlia.Implementation as I
